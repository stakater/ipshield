--- conflicted
+++ resolved
@@ -4,9 +4,5 @@
 kind: Kustomization
 images:
 - name: controller
-<<<<<<< HEAD
-  newName: ghcr.io/stakater/ipshield
-=======
   newName: ghcr.io/stakater/ipshield-operator
-  newTag: v0.0.1
->>>>>>> 2989eb05
+  newTag: v0.0.1